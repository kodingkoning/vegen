--- conflicted
+++ resolved
@@ -111,14 +111,9 @@
   const OperandProducerInfo &getProducerInfo(llvm::BasicBlock *,
                                              const OperandPack *);
   float getScalarCost(llvm::Instruction *);
-<<<<<<< HEAD
-  // Get the basic block context if the operand can be produced within a single basic block
-  const VectorPackContext *getOperandContext(const OperandPack *) const;
-=======
   // Get the basic block if the operand can be produced within a single basic
   // block
   llvm::BasicBlock *getBlockForOperand(const OperandPack *) const;
->>>>>>> 3d0fcf48
 };
 
 // Check if `I` is independent from things in `Elements`, which depends on
