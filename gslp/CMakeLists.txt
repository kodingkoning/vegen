include_directories(${CMAKE_CURRENT_BINARY_DIR})

# The main "lib packing"
set(LIB_PACKING_SRC
  target-sema/x86.cpp target-sema/arm.cpp

  Plan.cpp

  ControlEquivalence.cpp
  LoopFusion.cpp
  CodeMotionUtil.cpp
  DependenceAnalysis.cpp
<<<<<<< HEAD
=======
  ConsecutiveCheck.cpp
>>>>>>> 3d0fcf48

  VectorPack.cpp VectorPackContext.cpp VectorPackSet.cpp
  IntrinsicBuilder.cpp
  Heuristic.cpp
  Packer.cpp
  Solver.cpp
  IRVec.cpp
  MatchManager.cpp)


if(APPLE)
  add_library(Packing STATIC ${LIB_PACKING_SRC})
else()
  add_library(Packing SHARED ${LIB_PACKING_SRC})
endif(APPLE)

string(TOUPPER "${CMAKE_BUILD_TYPE}" BUILD_TYPE)

if(BUILD_TYPE STREQUAL "RELEASE")
  set_source_files_properties(
    ${LIB_PACKING_SRC} PROPERTIES COMPILE_FLAGS ${CMAKE_CXX_FLAGS_RELEASE})
  set_source_files_properties(
    target-sema/x86.cpp target-sema/arm.cpp
    PROPERTIES COMPILE_FLAGS "-O0")
endif()

<<<<<<< HEAD
add_library(GSLP MODULE GSLP.cpp TestCodeMotion.cpp)
=======
add_library(GSLP MODULE GSLP.cpp TestCodeMotion.cpp TestConsecutiveCheck.cpp)
>>>>>>> 3d0fcf48
add_executable(test-loop-fusion TestLoopFusion.cpp)
llvm_map_components_to_libnames(LLVM_LIBRARIES support core transformutils irreader analysis scalaropts)

target_link_libraries(GSLP Packing)

target_link_libraries(test-loop-fusion Packing ${LLVM_LIBRARIES})

set_target_properties(GSLP PROPERTIES COMPILE_FLAGS "-fno-rtti")

# THANKS AJAY!
set(X86_WRAPPERS "${CMAKE_BINARY_DIR}/x86.bc")
set(X86_FLAGS -mssse3 -msse -mavx512bw -msse3 -msse4.1 -msse4.2 -mfma -msse2 -mavx2 -mavx512vnni -mavx512vl -mavx512dq -mgfni -mavx512vbmi2 -mavx512vbmi -mavx512cd -mavx -mavx512f -mbmi2)
add_custom_command(OUTPUT ${X86_WRAPPERS}
  COMMAND clang -D__MM_MALLOC_H -target x86_64-unknown-none-gnu -O3 -emit-llvm ${X86_FLAGS} ${CMAKE_CURRENT_SOURCE_DIR}/target-wrappers/x86.c -c -Wno-argument-outside-range -o ${X86_WRAPPERS}
  DEPENDS ${CMAKE_CURRENT_SOURCE_DIR}/target-wrappers/x86.c
  VERBATIM
)

set(ARM_WRAPPERS "${CMAKE_BINARY_DIR}/arm.bc")
set(ARM_FLAGS -Xclang -target-feature -Xclang +neon -Xclang -target-feature -Xclang +dotprod) 
add_custom_command(OUTPUT ${ARM_WRAPPERS}
  COMMAND clang -D__MM_MALLOC_H -target aarch64-unknown-linux-gnu -O3 -emit-llvm ${ARM_FLAGS} ${CMAKE_CURRENT_SOURCE_DIR}/target-wrappers/arm.c -c -Wno-argument-outside-range -o ${ARM_WRAPPERS}
  DEPENDS ${CMAKE_CURRENT_SOURCE_DIR}/target-wrappers/arm.c
  VERBATIM
)

add_custom_target(intrinsic_defs ALL DEPENDS ${X86_WRAPPERS} ${ARM_WRAPPERS})

if(APPLE)
  set_target_properties(GSLP PROPERTIES
        LINK_FLAGS "-undefined dynamic_lookup")
endif(APPLE)<|MERGE_RESOLUTION|>--- conflicted
+++ resolved
@@ -10,10 +10,7 @@
   LoopFusion.cpp
   CodeMotionUtil.cpp
   DependenceAnalysis.cpp
-<<<<<<< HEAD
-=======
   ConsecutiveCheck.cpp
->>>>>>> 3d0fcf48
 
   VectorPack.cpp VectorPackContext.cpp VectorPackSet.cpp
   IntrinsicBuilder.cpp
@@ -40,11 +37,7 @@
     PROPERTIES COMPILE_FLAGS "-O0")
 endif()
 
-<<<<<<< HEAD
-add_library(GSLP MODULE GSLP.cpp TestCodeMotion.cpp)
-=======
 add_library(GSLP MODULE GSLP.cpp TestCodeMotion.cpp TestConsecutiveCheck.cpp)
->>>>>>> 3d0fcf48
 add_executable(test-loop-fusion TestLoopFusion.cpp)
 llvm_map_components_to_libnames(LLVM_LIBRARIES support core transformutils irreader analysis scalaropts)
 
