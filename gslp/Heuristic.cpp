#include "Heuristic.h"
#include "Packer.h"
#include "Solver.h"
#include "VectorPack.h"
#include "llvm/Support/CommandLine.h"

using namespace llvm;

static constexpr float C_Splat = 1.0;
static constexpr float C_Insert = 2;
static constexpr float C_Perm = 2;
static constexpr float C_Shuffle = 2;
static constexpr float C_Extract = 1.0;

static cl::opt<bool> AllowDeinterleave("allow-deinterleave", cl::init(false));
static cl::opt<bool> AllowTranspose("allow-transpose", cl::init(false));

float Heuristic::getCost(const VectorPack *VP) {
  float Cost = VP->getProducingCost();
  for (auto *OP : VP->getOperandPacks())
    Cost += getCost(OP);
  return Cost;
}

SmallVector<const OperandPack *> deinterleave(const VectorPackContext *VPCtx,
                                              const OperandPack *OP,
                                              unsigned Stride);

// interpret OP as an N x M matrix and transpose it
const OperandPack *transpose(const VectorPackContext *VPCtx,
                             const OperandPack *OP, unsigned N) {
  if (OP->size() % N)
    return nullptr;
  unsigned M = OP->size() / N;
  OperandPack T;
  for (unsigned i = 0; i < M; i++)
    for (unsigned j = 0; j < N; j++)
      T.push_back((*OP)[j * M + i]);
  return VPCtx->getCanonicalOperandPack(T);
}

Heuristic::Solution Heuristic::solve(const OperandPack *OP) {
  auto It = Solutions.find(OP);
  if (It != Solutions.end())
    return It->second;

  Solutions[OP] = 0;

  // Build by explicit insertion
  float Cost = 0;
  SmallPtrSet<Value *, 8> Inserted;
  for (auto *V : *OP)
    if (V && !isa<Constant>(V) && Inserted.insert(V).second)
      Cost += getCost(V) + C_Insert;

  // The baseline solution is building the vector by implicit insertion
  Solution Sol(Cost);

  if (Cost == 0) {
    Solutions[OP] = Sol;
    return Sol;
  }

  // Build by broadcast
  float BroadcastCost = getCost(OP->front()) + C_Splat;
  if (is_splat(*OP) && Cost > BroadcastCost) {
    return Solutions[OP] = Solution(BroadcastCost);
  }

<<<<<<< HEAD
  auto *VPCtx = Pkr->getOperandContext(OP);
  if (!VPCtx)
    return Solutions[OP] = Sol;

=======
  BasicBlock *BB = Pkr->getBlockForOperand(OP);
  if (!BB)
    return Solutions[OP] = Sol;

  auto *VPCtx = Pkr->getContext();

>>>>>>> 3d0fcf48
  const OperandPack *Deduped = VPCtx->dedup(OP);
  float ExtraCost = Deduped != OP ? C_Shuffle : 0;
  auto OPI = Pkr->getProducerInfo(BB, Deduped);
  for (auto *VP : OPI.getProducers()) {
    Sol.update(Solution(getCost(VP) + ExtraCost, VP));
  }

  if (AllowTranspose) {
    for (unsigned N : {2, 4, 8})
      if (auto *T = transpose(VPCtx, OP, N)) {
        auto OPI = Pkr->getProducerInfo(BB, T);
        for (auto *VP : OPI.getProducers())
          Sol.update(Solution(getCost(VP) + C_Perm, VP));
      }
  }

  if (AllowDeinterleave) {
    // try to deinterleave the vector and produce it that way
    for (unsigned Stride : {2, 4, 8}) {
      if (Deduped->size() % Stride)
        continue;
      SmallVector<const VectorPack *> Packs;
      auto OPs = deinterleave(VPCtx, Deduped, Stride);
      float Cost = C_Shuffle * OPs.size();
      for (auto OP2 : OPs) {
        auto Sol2 = solve(OP2);
        Packs.append(Sol2.Packs);
        Cost += Sol2.Cost;
        if (Cost > Sol.Cost)
          break;
      }
      Sol.update(Solution(Cost, Packs));
    }
  }

  if (!CandidatesByBlock)
    return Solutions[OP] = Sol;

<<<<<<< HEAD
  auto &Candidates = CandidatesByBlock->at(VPCtx->getBasicBlock());
=======
  auto &Candidates = CandidatesByBlock->at(BB);
>>>>>>> 3d0fcf48
  DenseSet<const VectorPack *> Visited;
  for (unsigned InstId : OPI.Elements.set_bits()) {
    for (auto *VP : Candidates.Inst2Packs[InstId]) {
      if (!Visited.insert(VP).second || !VP->isLoad())
        continue;
      ArrayRef<Value *> Vals = VP->getOrderedValues();
      // FIXME: consider don't care
      if (Vals.size() == OPI.Elements.count() &&
          std::is_permutation(Vals.begin(), Vals.end(), OP->begin())) {
        Sol.update(Solution(getCost(VP) + C_Perm + ExtraCost, VP));
      } else {
        BitVector Intersection = OPI.Elements;
        Intersection &= VP->getElements();
        float Discount =
            (float)OPI.Elements.count() / (float)Intersection.count();
        Sol.update(
            Solution(getCost(VP) * Discount + C_Shuffle + ExtraCost, VP));
      }
    }
  }

  return Solutions[OP] = Sol;
}

float Heuristic::getCost(Value *V) {
  if (!V)
    return 0;
  auto *I = dyn_cast<Instruction>(V);
  if (!I)
    return 0;

  auto It = ScalarCosts.find(I);
  if (It != ScalarCosts.end())
    return It->second;

  // Hack to get around phi nodes, which introduce cycles.
  ScalarCosts[I] = 0;

  float Cost = Pkr->getScalarCost(I);
  for (Value *V : I->operands())
    Cost += getCost(V);
  return ScalarCosts[I] = Cost;
}<|MERGE_RESOLUTION|>--- conflicted
+++ resolved
@@ -67,19 +67,12 @@
     return Solutions[OP] = Solution(BroadcastCost);
   }
 
-<<<<<<< HEAD
-  auto *VPCtx = Pkr->getOperandContext(OP);
-  if (!VPCtx)
-    return Solutions[OP] = Sol;
-
-=======
   BasicBlock *BB = Pkr->getBlockForOperand(OP);
   if (!BB)
     return Solutions[OP] = Sol;
 
   auto *VPCtx = Pkr->getContext();
 
->>>>>>> 3d0fcf48
   const OperandPack *Deduped = VPCtx->dedup(OP);
   float ExtraCost = Deduped != OP ? C_Shuffle : 0;
   auto OPI = Pkr->getProducerInfo(BB, Deduped);
@@ -118,11 +111,7 @@
   if (!CandidatesByBlock)
     return Solutions[OP] = Sol;
 
-<<<<<<< HEAD
-  auto &Candidates = CandidatesByBlock->at(VPCtx->getBasicBlock());
-=======
   auto &Candidates = CandidatesByBlock->at(BB);
->>>>>>> 3d0fcf48
   DenseSet<const VectorPack *> Visited;
   for (unsigned InstId : OPI.Elements.set_bits()) {
     for (auto *VP : Candidates.Inst2Packs[InstId]) {
