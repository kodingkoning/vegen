#include "Packer.h"
#include "ConsecutiveCheck.h"
#include "MatchManager.h"
#include "llvm/Analysis/LoopInfo.h"
#include "llvm/IR/InstIterator.h"

using namespace llvm;

namespace {

bool isScalarType(Type *Ty) { return Ty->getScalarType() == Ty; }

// Do a quadratic search to build the access dags
template <typename MemAccessTy>
void buildAccessDAG(ConsecutiveAccessDAG &DAG, ArrayRef<MemAccessTy *> Accesses,
                    const DataLayout *DL, ScalarEvolution *SE, LoopInfo *LI) {
  for (auto *A1 : Accesses) {
    // Get type of the value being acccessed
    auto *Ty =
        cast<PointerType>(A1->getPointerOperand()->getType())->getElementType();
    if (!isScalarType(Ty))
      continue;
    for (auto *A2 : Accesses)
      if (A1->getType() == A2->getType() &&
          isConsecutive(A1, A2, *DL, *SE, *LI))
        DAG[A1].insert(A2);
  }
}

// Util class to order basic block in reverse post order
class BlockOrdering {
  DenseMap<BasicBlock *, unsigned> Order;

public:
  BlockOrdering(Function *F) {
    ReversePostOrderTraversal<Function *> RPO(F);
    unsigned i = 0;
    for (BasicBlock *BB : RPO)
      Order[BB] = i++;
  }

  bool comesBefore(BasicBlock *BB1, BasicBlock *BB2) const {
    assert(Order.count(BB1) && Order.count(BB2));
    return Order.lookup(BB1) < Order.lookup(BB2);
  }
};

} // end anonymous namespace

Packer::Packer(ArrayRef<const InstBinding *> Insts, Function &F,
               AliasAnalysis *AA, const DataLayout *DL, LoopInfo *LI,
               ScalarEvolution *SE, DominatorTree *DT, PostDominatorTree *PDT,
               DependenceInfo *DI, LazyValueInfo *LVI, TargetTransformInfo *TTI,
               BlockFrequencyInfo *BFI)
    : F(&F), VPCtx(&F), DA(*AA, *SE, *DT, &F, LVI, &VPCtx), MM(Insts, F),
      SupportedInsts(Insts.vec()), TTI(TTI), BFI(BFI) {

<<<<<<< HEAD
    MMs[&BB] = std::move(MM);
    LDAs[&BB] =
        std::make_unique<LocalDependenceAnalysis>(AA, DL, SE, &BB, VPCtx.get());
    VPCtxs[&BB] = std::move(VPCtx);
    LoadDAGs[&BB] = std::move(LoadDAG);
    StoreDAGs[&BB] = std::move(StoreDAG);
=======
  std::vector<LoadInst *> Loads;
  std::vector<StoreInst *> Stores;
  for (auto &I : instructions(&F)) {
    if (auto *LI = dyn_cast<LoadInst>(&I)) {
      if (LI->isSimple())
        Loads.push_back(LI);
    } else if (auto *SI = dyn_cast<StoreInst>(&I)) {
      if (SI->isSimple())
        Stores.push_back(SI);
    }
>>>>>>> 3d0fcf48
  }

  buildAccessDAG<LoadInst>(LoadDAG, Loads, DL, SE, LI);
  buildAccessDAG<StoreInst>(StoreDAG, Stores, DL, SE, LI);
  LoadInfo = AccessLayoutInfo(LoadDAG);
  StoreInfo = AccessLayoutInfo(StoreDAG);
}

AccessLayoutInfo::AccessLayoutInfo(const ConsecutiveAccessDAG &AccessDAG) {
  // First pass to find leaders
  DenseSet<Instruction *> Followers;
  for (auto &AccessAndNext : AccessDAG) {
    Instruction *I = AccessAndNext.first;
    for (auto *Next : AccessAndNext.second)
      Followers.insert(Next);
  }

  for (auto &AccessAndNext : AccessDAG) {
    Instruction *Leader = AccessAndNext.first;
    if (Followers.count(Leader))
      continue;
    Info[Leader] = {Leader, 0};
    unsigned Offset = 0;
    auto *Followers = &AccessAndNext.second;
    for (;;) {
      for (auto *Follower : *Followers) {
        Info[Follower] = {Leader, Offset + 1};
      }
      if (Followers->empty())
        break;
      Instruction *Follower = *Followers->begin();
      auto It = AccessDAG.find(Follower);
      if (It == AccessDAG.end())
        break;
      Followers = &It->second;
      Offset += 1;
    }
    MemberCounts[Leader] = Offset;
  }
}

// Assuming all elements of `OP` are loads, try to find an extending load pack.
static void findExtendingLoadPacks(const OperandPack &OP, BasicBlock *BB,
                                   Packer *Pkr,
                                   SmallVectorImpl<VectorPack *> &Extensions) {
  auto *VPCtx = Pkr->getContext();
  auto &LoadDAG = Pkr->getLoadDAG();
  auto &DA = Pkr->getDA();

  // The set of loads producing elements of `OP`
  SmallPtrSet<Instruction *, 8> LoadSet;
  for (auto *V : OP) {
    if (!V)
      continue;
    if (auto *I = dyn_cast<Instruction>(V)) {
      // only pack within a single basic block
      if (I->getParent() != BB)
        return;
      LoadSet.insert(I);
    }
  }

  // The loads might jumbled.
  // In other words, any one of the lanes could be the leading load
  for (auto *V : OP) {
    if (!V)
      continue;
    auto *LeadLI = cast<LoadInst>(V);
    BitVector Elements(VPCtx->getNumValues());
    BitVector Depended(VPCtx->getNumValues());
    Elements.set(VPCtx->getScalarId(LeadLI));
    Depended |= DA.getDepended(LeadLI);
    std::vector<LoadInst *> Loads{LeadLI};

    LoadInst *CurLoad = LeadLI;
    while (Elements.count() < LoadSet.size()) {
      auto It = LoadDAG.find(CurLoad);
      // End of the chain
      if (It == LoadDAG.end())
        break;

      LoadInst *NextLI = nullptr;
      // Only use the next load in the load set
      for (auto *Next : It->second) {
        if (LoadSet.count(Next)) {
          NextLI = cast<LoadInst>(Next);
          break;
        }
      }
      if (!NextLI) {
        // load a don't care to fill the gap
        Loads.push_back(nullptr);
        CurLoad = cast<LoadInst>(*It->second.begin());
        continue;
      }
      if (!checkIndependence(DA, *VPCtx, NextLI, Elements, Depended))
        break;
      Loads.push_back(NextLI);
      Elements.set(VPCtx->getScalarId(NextLI));
      Depended |= DA.getDepended(NextLI);
      CurLoad = NextLI;
    }
    if (Elements.count() == LoadSet.size()) {
      // Pad
      while (Loads.size() < PowerOf2Ceil(OP.size()))
        Loads.push_back(nullptr);
      Extensions.push_back(
          VPCtx->createLoadPack(Loads, Elements, Depended, Pkr->getTTI()));
      return;
    }
  }
}

const OperandProducerInfo &Packer::getProducerInfo(BasicBlock *BB,
                                                   const OperandPack *OP) {
  if (OP->OPIValid)
    return OP->OPI;
  OP->OPIValid = true;
  auto &OPI = OP->OPI;
  OPI.Producers.clear();
  OPI.LoadProducers.clear();

  unsigned NumLanes = OP->size();
  BitVector Elements(VPCtx.getNumValues());
  BitVector Depended(VPCtx.getNumValues());
  OPI.Feasible = true;
  bool AllLoads = true;
  bool HasUndef = false;
  bool AllPHIs = true;
  for (unsigned i = 0; i < NumLanes; i++) {
    auto *V = (*OP)[i];

    AllPHIs &= isa_and_nonnull<PHINode>(V);
    AllLoads &= isa_and_nonnull<LoadInst>(V);

    if (!V) {
      HasUndef = true;
      continue;
    }

    auto *I = dyn_cast<Instruction>(V);
    if (!I)
      continue;

    AllPHIs &= isa<PHINode>(V);

    if (!I || I->getParent() != BB) {
      OPI.Feasible = false;
      continue;
    }

    unsigned InstId = VPCtx.getScalarId(I);
    if (!checkIndependence(DA, VPCtx, I, Elements, Depended))
      OPI.Feasible = false;
    Elements.set(InstId);
    Depended |= DA.getDepended(I);
  }

  OPI.Elements = std::move(Elements);

  if (!OPI.Feasible || OPI.Elements.count() < 2)
    return OPI;

  if (AllLoads) {
    findExtendingLoadPacks(*OP, BB, this, OPI.LoadProducers);
    if (OPI.LoadProducers.empty())
      OPI.Feasible = false;
    return OPI;
  }

  if (AllPHIs) {
    SmallVector<PHINode *> PHIs;
    for (auto *V : *OP)
      PHIs.push_back(cast<PHINode>(V));
<<<<<<< HEAD
    OPI.Producers.push_back(VPCtx->createPhiPack(PHIs, TTI));
=======
    OPI.Producers.push_back(VPCtx.createPhiPack(PHIs, TTI));
>>>>>>> 3d0fcf48
    return OPI;
  }

  if (HasUndef) {
    OPI.Feasible = false;
    return OPI;
  }

  for (auto *Inst : getInsts()) {
    ArrayRef<BoundOperation> LaneOps = Inst->getLaneOps();
    if (LaneOps.size() < NumLanes)
      continue;

    std::vector<const Operation::Match *> Lanes;
    for (unsigned i = 0; i < NumLanes; i++) {
      ArrayRef<Operation::Match> Matches =
          MM.getMatchesForOutput(LaneOps[i].getOperation(), (*OP)[i]);
      if (Matches.empty())
        break;
      // FIXME: consider multiple matches for the same operation
      Lanes.push_back(&Matches[0]);
    }

    if (Lanes.size() == NumLanes) {
      while (Lanes.size() < LaneOps.size())
        Lanes.push_back(nullptr);
      OPI.Producers.push_back(
          VPCtx.createVectorPack(Lanes, OPI.Elements, Depended, Inst, TTI));
    }
  }
  OPI.Feasible = !OPI.Producers.empty();
  return OPI;
}

float Packer::getScalarCost(Instruction *I) {
  if (auto *LI = dyn_cast<LoadInst>(I)) {
    return TTI->getMemoryOpCost(Instruction::Load, LI->getType(),
                                LI->getAlign(), 0, TTI::TCK_RecipThroughput,
                                LI);
  }
  if (auto *SI = dyn_cast<StoreInst>(I))
    return TTI->getMemoryOpCost(
        Instruction::Store, SI->getValueOperand()->getType(), SI->getAlign(), 0,
        TTI::TCK_RecipThroughput, SI);
  if (isa<GetElementPtrInst>(I))
    return 0;
  if (isa<PHINode>(I) || isa<CallInst>(I) || isa<ReturnInst>(I) ||
      I->isTerminator() || isa<AllocaInst>(I))
    return 1;
  SmallVector<const Value *, 4> Operands(I->operand_values());
  return TTI->getArithmeticInstrCost(
      I->getOpcode(), I->getType(), TTI::TCK_RecipThroughput, TTI::OK_AnyValue,
      TTI::OK_AnyValue, TTI::OP_None, TTI::OP_None, Operands, I);
}

<<<<<<< HEAD
const VectorPackContext *
Packer::getOperandContext(const OperandPack *OP) const {
=======
BasicBlock *Packer::getBlockForOperand(const OperandPack *OP) const {
>>>>>>> 3d0fcf48
  BasicBlock *BB = nullptr;
  for (auto *V : *OP) {
    auto *I = dyn_cast_or_null<Instruction>(V);
    if (!I)
      continue;

    if (!BB) {
      BB = I->getParent();
      continue;
    }

    // Can't produce OP within a single basic block
    if (BB != I->getParent())
      return nullptr;
  }
<<<<<<< HEAD
  return BB ? getContext(BB) : nullptr;
=======
  return BB;
>>>>>>> 3d0fcf48
}<|MERGE_RESOLUTION|>--- conflicted
+++ resolved
@@ -55,14 +55,6 @@
     : F(&F), VPCtx(&F), DA(*AA, *SE, *DT, &F, LVI, &VPCtx), MM(Insts, F),
       SupportedInsts(Insts.vec()), TTI(TTI), BFI(BFI) {
 
-<<<<<<< HEAD
-    MMs[&BB] = std::move(MM);
-    LDAs[&BB] =
-        std::make_unique<LocalDependenceAnalysis>(AA, DL, SE, &BB, VPCtx.get());
-    VPCtxs[&BB] = std::move(VPCtx);
-    LoadDAGs[&BB] = std::move(LoadDAG);
-    StoreDAGs[&BB] = std::move(StoreDAG);
-=======
   std::vector<LoadInst *> Loads;
   std::vector<StoreInst *> Stores;
   for (auto &I : instructions(&F)) {
@@ -73,7 +65,6 @@
       if (SI->isSimple())
         Stores.push_back(SI);
     }
->>>>>>> 3d0fcf48
   }
 
   buildAccessDAG<LoadInst>(LoadDAG, Loads, DL, SE, LI);
@@ -248,11 +239,7 @@
     SmallVector<PHINode *> PHIs;
     for (auto *V : *OP)
       PHIs.push_back(cast<PHINode>(V));
-<<<<<<< HEAD
-    OPI.Producers.push_back(VPCtx->createPhiPack(PHIs, TTI));
-=======
     OPI.Producers.push_back(VPCtx.createPhiPack(PHIs, TTI));
->>>>>>> 3d0fcf48
     return OPI;
   }
 
@@ -308,12 +295,7 @@
       TTI::OK_AnyValue, TTI::OP_None, TTI::OP_None, Operands, I);
 }
 
-<<<<<<< HEAD
-const VectorPackContext *
-Packer::getOperandContext(const OperandPack *OP) const {
-=======
 BasicBlock *Packer::getBlockForOperand(const OperandPack *OP) const {
->>>>>>> 3d0fcf48
   BasicBlock *BB = nullptr;
   for (auto *V : *OP) {
     auto *I = dyn_cast_or_null<Instruction>(V);
@@ -329,9 +311,5 @@
     if (BB != I->getParent())
       return nullptr;
   }
-<<<<<<< HEAD
-  return BB ? getContext(BB) : nullptr;
-=======
   return BB;
->>>>>>> 3d0fcf48
 }