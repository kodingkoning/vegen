#include "SupervisionGenerator.h"
#include "Util.h"

using namespace llvm;

void SupervisionGenerator::run(PackingPolicy *Policy, PackingPolicy *NewPolicy,
                               Packer *Pkr, BasicBlock *BB) {
  UCTNodeFactory Factory;
  UCTSearch MCTS(C, W, EnumCap, ExpandThreshold, &Factory, Pkr, Policy,
                 Evaluator, Pkr->getTTI());

  UCTNode *Root = Factory.getNode(std::make_unique<Frontier>(BB, Pkr));

  UCTNode *Node = Root;
  std::vector<UCTNode *> Nodes;
  float TotalCost = 0;
  while (!Node->isTerminal()) {
    MCTS.run(Node, NumIters);
    assert(Node->expanded());

    auto &Transitions = Node->transitions();

<<<<<<< HEAD
    UCTNode::Transition *T;
    if (Transitions.size() == 1) {
      // Don't bother querying the policy if there's no decision to make.
      T = &*Transitions.begin();
    } else if (Policy) {
      // If there's a policy, just take the transition w/ the highest prob.
      ArrayRef<float> TransitionWeight = Node->transitionWeight();

=======
    UCTNode *NextNode;
    if (NewPolicy) {
>>>>>>> e6659a34
      // In the unlikely event that we don't have the weights,
      // query the network directly.
      std::vector<float> Prob;
      NewPolicy->predict(Node, Prob);

      assert(Prob.size() == Transitions.size());

<<<<<<< HEAD
      auto It = std::max_element(TransitionWeight.begin(), TransitionWeight.end());
      T = &Transitions[It - TransitionWeight.begin()];
=======
      auto It = std::max_element(Prob.begin(), Prob.end());
      NextNode = Transitions[It - Prob.begin()].Next;
>>>>>>> e6659a34
    } else {
      // Without a policy, we just follow the transition visited the most
      T = &*std::max_element(Transitions.begin(), Transitions.end(),

          //[](const UCTNode::Transition &A, const UCTNode::Transition &B) {
          //  return A.Cost + A.Next->minCost() > B.Cost + B.Next->minCost();
          //}

                                 UCTNode::compareByVisitCount
                                 );
    }
    Nodes.push_back(Node);
    Node = T->Next;
    errs() << "~~~ " << TotalCost << ", " << T->Cost << '\n';
    TotalCost += T->Cost;
  }

  errs() << "Cost of " << BB->getParent()->getName() << "/" << BB->getName() << ": " << TotalCost << '\n';

  // The MCTS queries the policy (if there's one) asynchronously,
  // cancel all requests if they haven't been processed yet.
  if (Policy)
    Policy->cancel();

  // Sample `SamplesPerBlock` and dump the tree search result.
  std::random_shuffle(Nodes.begin(), Nodes.end(), rand_int);
  unsigned NumSamples = std::min<unsigned>(SamplesPerBlock, Nodes.size());
  for (unsigned i = 0; i < NumSamples; i++)
    writeTreeSearchPolicy(Archiver, *Nodes[i], *Pkr, Model);
}<|MERGE_RESOLUTION|>--- conflicted
+++ resolved
@@ -20,19 +20,11 @@
 
     auto &Transitions = Node->transitions();
 
-<<<<<<< HEAD
     UCTNode::Transition *T;
     if (Transitions.size() == 1) {
       // Don't bother querying the policy if there's no decision to make.
       T = &*Transitions.begin();
-    } else if (Policy) {
-      // If there's a policy, just take the transition w/ the highest prob.
-      ArrayRef<float> TransitionWeight = Node->transitionWeight();
-
-=======
-    UCTNode *NextNode;
-    if (NewPolicy) {
->>>>>>> e6659a34
+    } else if (NewPolicy) {
       // In the unlikely event that we don't have the weights,
       // query the network directly.
       std::vector<float> Prob;
@@ -40,13 +32,8 @@
 
       assert(Prob.size() == Transitions.size());
 
-<<<<<<< HEAD
-      auto It = std::max_element(TransitionWeight.begin(), TransitionWeight.end());
-      T = &Transitions[It - TransitionWeight.begin()];
-=======
       auto It = std::max_element(Prob.begin(), Prob.end());
-      NextNode = Transitions[It - Prob.begin()].Next;
->>>>>>> e6659a34
+      T = &Transitions[It - Prob.begin()];
     } else {
       // Without a policy, we just follow the transition visited the most
       T = &*std::max_element(Transitions.begin(), Transitions.end(),
