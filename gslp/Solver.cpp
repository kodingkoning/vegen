#include "Solver.h"
#include "MatchManager.h"
#include "VectorPackSet.h"
#include "llvm/Support/CommandLine.h"

using namespace llvm;

static cl::opt<unsigned> MaxSearchDist(
    "max-search-dist",
    cl::value_desc(
        "Max distance with which we consider two instructions packable."),
    cl::init(20));

Frontier::Frontier(BasicBlock *BB, Packer *Pkr)
    : Pkr(Pkr), BB(BB), VPCtx(Pkr->getContext(BB)), BBIt(BB->rbegin()),
      UnresolvedScalars(VPCtx->getNumValues(), false),
      FreeInsts(VPCtx->getNumValues(), true),
      UsableInsts(VPCtx->getNumValues(), false) {
  // Find external uses of any instruction `I` in `BB`
  // and mark `I` as an unresolved scalar.
  for (auto &I : *BB) {
    bool AllUsersResolved = true;
    unsigned InstId = VPCtx->getScalarId(&I);
    for (User *U : I.users()) {
      auto UserInst = dyn_cast<Instruction>(U);
      if (UserInst) {
        if (UserInst->getParent() != BB)
          // Mark that `I` has a scalar use.
          UnresolvedScalars.set(InstId);
        else
          // `I` is used by some other instruction in `BB`
          AllUsersResolved = false;
      }
    }

    if (AllUsersResolved || isa<PHINode>(&I))
      UsableInsts.set(InstId);
  }
}

Instruction *Frontier::getNextFreeInst() const {
  if (BBIt != BB->rend())
    return &*BBIt;
  return nullptr;
}

void Frontier::freezeOneInst(Instruction *I) {
  unsigned InstId = VPCtx->getScalarId(I);
  assert(FreeInsts.test(InstId));
  FreeInsts.reset(InstId);
  UnresolvedScalars.reset(InstId);
  UsableInsts.reset(InstId);

  // See if freezing `I` makes any of its operands *usable*
  for (Value *Operand : I->operands()) {
    auto OI = dyn_cast<Instruction>(Operand);
    if (!OI || OI->getParent() != BB)
      continue;

    bool Usable = true;
    if (!isFree(OI))
      continue;

    // An instruction is usable if all of its users are frozen
    for (User *U : OI->users()) {
      auto *UserInst = dyn_cast<Instruction>(U);
      if (UserInst && UserInst->getParent() == BB && isFree(UserInst)) {
        Usable = false;
        break;
      }
    }
    if (Usable)
      UsableInsts.set(VPCtx->getScalarId(OI));
  }
}

void Frontier::advanceBBIt() {
  for (auto E = BB->rend(); BBIt != E; ++BBIt)
    if (FreeInsts.test(VPCtx->getScalarId(&*BBIt)))
      break;
}

bool Frontier::resolved(const OperandPack &OP) const {
  for (Value *V : OP) {
    if (!V)
      continue;
    auto *I = dyn_cast<Instruction>(V);
    if (!I || I->getParent() != BB)
      continue;
    if (FreeInsts[VPCtx->getScalarId(V)])
      return false;
  }
  return true;
}

float Frontier::advanceInplace(Instruction *I, TargetTransformInfo *TTI) {
  float Cost = 0;
  freezeOneInst(I);
  advanceBBIt();

  // Go over unresolved packs and see if we've resolved any lanes
  SmallVector<unsigned, 2> ResolvedPackIds;
  for (unsigned i = 0; i < UnresolvedPacks.size(); i++) {
    auto *OP = UnresolvedPacks[i];
    auto *VecTy = getVectorType(*OP);
    assert(VecTy->getNumElements() == OP->size());

    // Special case: we can build OP by broadcasting `I`.
    if (is_splat(*OP) && (*OP)[0] == I) {
      Cost += TTI->getShuffleCost(TargetTransformInfo::SK_Broadcast, VecTy, 0);
      ResolvedPackIds.push_back(i);
      continue;
    }

    // FIXME: Consider the case of *partial* resuse here.
    // E.g. If we have two operand packs (a,b) and (b,a) then we can
    // just explicitly pack (a,b) with insertion and get (b,a) with permutation.
    for (unsigned i = 0; i < OP->size(); i++) {
      // Pay the insert cost
      if ((*OP)[i] == I)
        Cost +=
            2*TTI->getVectorInstrCost(Instruction::InsertElement, VecTy, i);
    }
    if (resolved(*OP))
      ResolvedPackIds.push_back(i);
  }

  // If `I` uses any free instructions,
  // add those to the set of unresolved scalars.
  for (Value *Operand : I->operands()) {
    auto *I2 = dyn_cast<Instruction>(Operand);
    if (!I2 || I2->getParent() != BB)
      continue;
    unsigned InstId = VPCtx->getScalarId(I2);
    if (FreeInsts.test(InstId))
      UnresolvedScalars.set(InstId);
  }

  remove(UnresolvedPacks, ResolvedPackIds);
  std::sort(UnresolvedPacks.begin(), UnresolvedPacks.end());
  return Cost;
}

// Check whether there are lanes in `OpndPack` that are produced by `VP`.
// Also resolve such lanes.
bool Frontier::resolveOperandPack(const VectorPack &VP, const OperandPack &OP) {
  bool Produced = false;
  for (unsigned LaneId = 0; LaneId < OP.size(); LaneId++) {
    auto *V = OP[LaneId];
    if (!V)
      continue;
    auto *I = dyn_cast<Instruction>(V);
    if (!I || I->getParent() != BB)
      continue;
    if (VP.getElements().test(VPCtx->getScalarId(I))) {
      Produced = true;
    }
  }
  return Produced;
}

// Return the cost of gathering from `VP` to `OpndPack`
static unsigned getGatherCost(const VectorPack &VP, const OperandPack &OpndPack,
                              TargetTransformInfo *TTI) {
  if (isConstantPack(OpndPack))
    return 0;

  auto VPVals = VP.getOrderedValues();
  if (VPVals.size() == OpndPack.size()) {
    bool Exact = true;
    for (unsigned i = 0; i < VPVals.size(); i++)
      Exact &= (VPVals[i] == OpndPack[i]);

    // Best case:
    // If `VP` produces `OpndPack` exactly then we don't pay any thing
    if (Exact)
      return 0;

    // Second best case:
    // `VP` produces a permutation of `OpndPack`
    if (std::is_permutation(VPVals.begin(), VPVals.end(), OpndPack.begin()))
      return TTI->getShuffleCost(TargetTransformInfo::SK_PermuteSingleSrc,
                                 getVectorType(VP));
  }

  return 2;
}

// FIXME: this doesn't work when there are lanes in VP that cover multiple
// instructions.
float Frontier::advanceInplace(const VectorPack *VP, TargetTransformInfo *TTI) {
  float Cost = VP->getCost();
  Type *VecTy;
  // It doesn't make sense to get the value type of a store,
  // which returns nothing.
  if (!VP->isStore())
    VecTy = getVectorType(*VP);

  // Tick off instructions taking part in `VP` and pay the scalar extract cost.
  ArrayRef<Value *> OutputLanes = VP->getOrderedValues();
  for (unsigned LaneId = 0; LaneId < OutputLanes.size(); LaneId++) {
    if (!OutputLanes[LaneId])
      continue;
    auto *I = dyn_cast<Instruction>(OutputLanes[LaneId]);
    if (!I)
      continue;
    unsigned InstId = VPCtx->getScalarId(I);

    // Pay the extract cost
    if (UnresolvedScalars.test(InstId))
      Cost +=
          TTI->getVectorInstrCost(Instruction::ExtractElement, VecTy, LaneId);
  }

  auto ReplacedInsts = VP->getReplacedInsts();
  std::sort(ReplacedInsts.begin(), ReplacedInsts.end(),
            [](Instruction *I, Instruction *J) { return J->comesBefore(I); });
  for (auto *I : ReplacedInsts)
    freezeOneInst(I);

  advanceBBIt();

  SmallVector<unsigned, 2> ResolvedPackIds;
  if (!VP->isStore()) {
    for (unsigned i = 0; i < UnresolvedPacks.size(); i++) {
      auto *OP = UnresolvedPacks[i];
      if (resolveOperandPack(*VP, *OP)) {
        Cost += getGatherCost(*VP, *OP, TTI);
        if (resolved(*OP))
          ResolvedPackIds.push_back(i);
      }
    }
  }

  // Track the unresolved operand packs used by `VP`
  for (auto *OpndPack : VP->getOperandPacks()) {
    auto *OperandTy = getVectorType(*OpndPack);
    for (unsigned LaneId = 0; LaneId < OpndPack->size(); LaneId++) {
      auto *V = (*OpndPack)[LaneId];
      if (!V)
        continue;
      if (isa<Constant>(V))
        continue;
      auto *I = dyn_cast<Instruction>(V);
      if (!I || I->getParent() != BB) {
        // Assume I is always scalar and pay the insert cost.
        Cost += 2* TTI->getVectorInstrCost(Instruction::InsertElement, OperandTy,
                                        LaneId);
      }
    }
    if (!resolved(*OpndPack) &&
        !std::binary_search(UnresolvedPacks.begin(), UnresolvedPacks.end(),
                            OpndPack))
      UnresolvedPacks.push_back(OpndPack);
  }

  remove(UnresolvedPacks, ResolvedPackIds);
  std::sort(UnresolvedPacks.begin(), UnresolvedPacks.end());
  return Cost;
}

std::unique_ptr<Frontier>
Frontier::advance(const VectorPack *VP, float &Cost,
                  llvm::TargetTransformInfo *TTI) const {
  auto Next = std::make_unique<Frontier>(*this);
  Cost = Next->advanceInplace(VP, TTI);
  return Next;
}

std::unique_ptr<Frontier>
Frontier::advance(llvm::Instruction *I, float &Cost,
                  llvm::TargetTransformInfo *TTI) const {
  auto Next = std::make_unique<Frontier>(*this);
  Cost = Next->advanceInplace(I, TTI);
  std::sort(Next->UnresolvedPacks.begin(), Next->UnresolvedPacks.end());
  return Next;
}

PartialPack::PartialPack(bool IsLoad, bool IsStore, BasicBlock *BB,
                         unsigned NumLanes, Packer *Pkr)
    : IsLoad(IsLoad), IsStore(IsStore), BB(BB), VPCtx(Pkr->getContext(BB)),
      Elements(VPCtx->getNumValues()), Depended(VPCtx->getNumValues()),
      NumLanes(NumLanes), LaneId(0), Producer(nullptr),
      LoadDAG(Pkr->getLoadDAG(BB)), StoreDAG(Pkr->getStoreDAG(BB)),
      LDA(Pkr->getLDA(BB)), MM(Pkr->getMatchManager(BB)), TTI(Pkr->getTTI()) {}

PartialPack::PartialPack(const InstBinding *Inst, BasicBlock *BB, Packer *Pkr)
    : IsLoad(false), IsStore(false), BB(BB), VPCtx(Pkr->getContext(BB)),
      Elements(VPCtx->getNumValues()), Depended(VPCtx->getNumValues()),
      NumLanes(Inst->getLaneOps().size()), LaneId(0), Producer(Inst),
      LoadDAG(Pkr->getLoadDAG(BB)), StoreDAG(Pkr->getStoreDAG(BB)),
      LDA(Pkr->getLDA(BB)), MM(Pkr->getMatchManager(BB)), TTI(Pkr->getTTI()) {}

std::vector<Instruction *>
PartialPack::getUsableInsts(const Frontier *Frt) const {
  assert(!isFilled());
  std::vector<Instruction *> UsableInsts;

  auto IsUsable = [&](Instruction *I) -> bool {
    return Frt->isUsable(I) &&
           checkIndependence(LDA, *VPCtx, I, Elements, Depended);
  };

  if (IsLoad || IsStore) {
    const ConsecutiveAccessDAG *AccessDAG;
    if (IsLoad)
      AccessDAG = &LoadDAG;
    else
      AccessDAG = &StoreDAG;
    // For the first lane of a load/store pack, we want to make sure that
    // starting from the the first instruction we can both reach the focus and
    // fill the enough lanes.
    if (LaneId == 0) {
      for (auto &AccessAndNext : *AccessDAG) {
        auto *Access = AccessAndNext.first;
        if (IsUsable(Access))
          UsableInsts.push_back(Access);
      }
    } else {
      auto *LastAccess = FilledLanes[LaneId - 1];
      auto It = AccessDAG->find(LastAccess);
      if (It == AccessDAG->end()) {
        return {};
      }
      for (auto *NextAccess : It->second) {
        if (IsUsable(NextAccess))
          UsableInsts.push_back(NextAccess);
      }
    }
  } else {
    assert(Producer);
    // Find all matched operation at a given lane that's also independent
    const Operation *Op = Producer->getLaneOps()[LaneId].getOperation();
    for (auto &M : MM.getMatches(Op)) {
      auto *I = dyn_cast<Instruction>(M.Output);
      if (!I)
        continue;
      if (IsUsable(I))
        UsableInsts.push_back(I);
    }
  }

  return UsableInsts;
}

std::unique_ptr<PartialPack> PartialPack::fillOneLane(Instruction *I) const {
  auto Next = std::make_unique<PartialPack>(*this);
  Next->Elements.set(VPCtx->getScalarId(I));
  Next->Depended |= LDA.getDepended(I);
  if (auto *LI = dyn_cast<LoadInst>(I))
    Next->Loads.push_back(LI);
  else if (auto *SI = dyn_cast<StoreInst>(I))
    Next->Stores.push_back(SI);
  else {
    const Operation *Op = Producer->getLaneOps()[LaneId].getOperation();
    ArrayRef<Operation::Match> Matches = MM.getMatchesForOutput(Op, I);
    assert(!Matches.empty());
    Next->Matches.push_back(&Matches[0]);
  }
  Next->FilledLanes.push_back(I);
  ++Next->LaneId;

  return Next;
}

VectorPack *PartialPack::getPack() const {
  if (Elements.count() != NumLanes)
    return nullptr;

  if (IsLoad) {
    return VPCtx->createLoadPack(Loads, Elements, Depended, TTI);
  } else if (IsStore)
    return VPCtx->createStorePack(Stores, Elements, Depended, TTI);
  return VPCtx->createVectorPack(Matches, Elements, Depended, Producer, TTI);
}

// If we already have a UCTNode for the same frontier, reuse that node.
UCTNode *UCTNodeFactory::getNode(std::unique_ptr<Frontier> Frt) {
  decltype(FrontierToNodeMap)::iterator It;
  bool Inserted;
  std::tie(It, Inserted) = FrontierToNodeMap.try_emplace(Frt.get(), nullptr);
  assert(Inserted || !It->second->getPartialPack());
  if (Inserted) {
    It->first = Frt.get();
    auto *NewNode = new UCTNode(Frt.get());
    Nodes.push_back(std::unique_ptr<UCTNode>(NewNode));
    It->second = NewNode;
    Frontiers.push_back(std::move(Frt));
  }
  return It->second;
  auto *NewNode = new UCTNode(Frt.get());
  Nodes.push_back(std::unique_ptr<UCTNode>(NewNode));
  Frontiers.push_back(std::move(Frt));
  return Nodes.back().get();
}

UCTNode *UCTNodeFactory::getNode(const Frontier *Frt,
                                 std::unique_ptr<PartialPack> PP) {
  Nodes.push_back(std::unique_ptr<UCTNode>(new UCTNode(Frt, std::move(PP))));
  return Nodes.back().get();
}

static bool isPartialPackFeasible(const PartialPack &PP, const Frontier *Frt) {
  if (PP.isFilled())
    return true;
  for (auto *I : PP.getUsableInsts(Frt)) {
    std::unique_ptr<PartialPack> PPExtended = PP.fillOneLane(I);
    if (isPartialPackFeasible(*PPExtended, Frt)) {
      return true;
    }
  }
  return false;
}

// Assuming all elements of `OP` are loads, try to find an extending load pack.
static VectorPack *findExtendingLoadPack(const OperandPack &OP, BasicBlock *BB,
                                         Packer *Pkr) {
  // errs() << "Finding vector load to extend: {\n";
  // for (auto *V : OP)
  //  if (V)
  //    errs() << "\t" << *V << '\n';
  // errs() << "}\n\n";
  auto *VPCtx = Pkr->getContext(BB);
  auto &LoadDAG = Pkr->getLoadDAG(BB);
  auto &LDA = Pkr->getLDA(BB);

  // The set of loads producing elements of `OP`
  SmallPtrSet<Instruction *, 8> LoadSet;
  for (auto *V : OP) {
    if (!V)
      continue;
    if (auto *I = dyn_cast<Instruction>(V))
      LoadSet.insert(I);
  }

  // The loads might jumbled.
  // In other words, any one of the lanes could be the leading load
  for (auto *V : OP) {
    if (!V)
      continue;
    auto *LeadLI = cast<LoadInst>(V);
    BitVector Elements(VPCtx->getNumValues());
    BitVector Depended(VPCtx->getNumValues());
    Elements.set(VPCtx->getScalarId(LeadLI));
    Depended |= LDA.getDepended(LeadLI);
    std::vector<LoadInst *> Loads{LeadLI};

    LoadInst *CurLoad = LeadLI;
    while (Elements.count() < LoadSet.size()) {
      auto It = LoadDAG.find(CurLoad);
      // End of the chain
      if (It == LoadDAG.end())
        break;

      LoadInst *NextLI = nullptr;
      // Only use the next load in the load set
      for (auto *Next : It->second) {
        if (LoadSet.count(Next)) {
          NextLI = cast<LoadInst>(Next);
          break;
        }
      }
      if (!NextLI) {
        // load a don't care to fill the gap
        Loads.push_back(nullptr);
        CurLoad = cast<LoadInst>(*It->second.begin());
        continue;
      }
      if (!checkIndependence(LDA, *VPCtx, NextLI, Elements, Depended))
        break;
      Loads.push_back(NextLI);
      Elements.set(VPCtx->getScalarId(NextLI));
      Depended |= LDA.getDepended(NextLI);
      CurLoad = NextLI;
    }
    if (Elements.count() == LoadSet.size()) {
      // Pad
      while (Loads.size() < PowerOf2Ceil(OP.size()))
        Loads.push_back(nullptr);
      return VPCtx->createLoadPack(Loads, Elements, Depended, Pkr->getTTI());
    }
  }
  // errs() << "Failed!\n";
  return nullptr;
}

static std::vector<const VectorPack *> findExtensionPacks(const Frontier &Frt) {
  auto *Pkr = Frt.getPacker();
  auto *BB = Frt.getBasicBlock();
  auto &LDA = Pkr->getLDA(BB);
  auto *VPCtx = Pkr->getContext(BB);
  auto *TTI = Pkr->getTTI();
  auto &LoadDAG = Pkr->getLoadDAG(BB);
  auto &MM = Pkr->getMatchManager(BB);

  std::vector<const VectorPack *> Extensions;
  for (auto *OP : Frt.getUnresolvedPacks()) {
    unsigned NumLanes = OP->size();
    BitVector Elements(VPCtx->getNumValues());
    BitVector Depended(VPCtx->getNumValues());
    bool Extensible = true;
    bool AllLoads = true;
    for (unsigned i = 0; i < NumLanes; i++) {
      auto *V = (*OP)[i];
      // TODO: deal with nop lane
      if (!V) {
        continue;
      }
      auto *I = dyn_cast<Instruction>(V);
      if (!I) {
        AllLoads = false;
        continue;
      }
      if (I && (I->getParent() != BB || !Frt.isUsable(I))) {
        Extensible = false;
        break;
      }
      assert(Frt.isFree(I));
      unsigned InstId = VPCtx->getScalarId(I);
      if (!checkIndependence(LDA, *VPCtx, I, Elements, Depended)) {
        Extensible = false;
        break;
      }
      if (!isa<LoadInst>(I))
        AllLoads = false;
      Elements.set(InstId);
      Depended |= LDA.getDepended(I);
    }

    if (!Extensible)
      continue;

    if (AllLoads) {
      if (auto *LoadVP = findExtendingLoadPack(*OP, BB, Pkr))
        Extensions.push_back(LoadVP);
      continue;
    }

    for (auto *Inst : Pkr->getInsts()) {
      ArrayRef<BoundOperation> LaneOps = Inst->getLaneOps();
      if (LaneOps.size() != NumLanes)
        continue;

      std::vector<const Operation::Match *> Lanes;
      for (unsigned i = 0; i < NumLanes; i++) {
        auto *V = (*OP)[i];
        ArrayRef<Operation::Match> Matches =
            MM.getMatchesForOutput(LaneOps[i].getOperation(), V);
        if (Matches.empty())
          break;
        // FIXME: consider multiple matches for the same operation
        Lanes.push_back(&Matches[0]);
      }

      if (Lanes.size() == NumLanes) {
        Extensions.push_back(
            VPCtx->createVectorPack(Lanes, Elements, Depended, Inst, TTI));
        // break;
      }
    }
  }
  return Extensions;
}

// Fill out the children node
void UCTNode::expand(unsigned MaxNumLanes, UCTNodeFactory *Factory,
                     llvm::TargetTransformInfo *TTI) {
  assert(Transitions.empty() && "expanded already");
  auto *Pkr = getPacker();

  if (!PP) {
    // We are not working w/ any partial pack, start partial packs!
    auto *BB = Frt->getBasicBlock();
    for (auto *V : Frt->usableInsts()) {
      auto *I = dyn_cast<Instruction>(V);
      if (!I)
        continue;
      float Cost;
      auto *Next = Factory->getNode(Frt->advance(I, Cost, TTI));
      Transitions.emplace_back(I, Next, Cost);
    }

    //// Also consider the extension packs
    // std::vector<const VectorPack *> Extensions = findExtensionPacks(*Frt);
    // for (auto *VP : Extensions) {
    //  float Cost;
    //  auto *Next = Factory->getNode(Frt->advance(VP, Cost, TTI));
    //  Transitions.emplace_back(VP, Next, Cost);
    //}

    static std::vector<unsigned> VL{2, 4, 8, 16, 32};
    // Make a pack that contain the next free inst
    for (unsigned i : VL) {
      if (i > MaxNumLanes)
        continue;
      auto NewPP = std::make_unique<PartialPack>(true, false, BB, i, Pkr);
      if (isPartialPackFeasible(*NewPP, Frt))
        Transitions.emplace_back(Factory->getNode(Frt, std::move(NewPP)));
    }
    for (unsigned i : VL) {
      if (i > MaxNumLanes)
        continue;
      auto NewPP = std::make_unique<PartialPack>(false, true, BB, i, Pkr);
      if (isPartialPackFeasible(*NewPP, Frt))
        Transitions.emplace_back(Factory->getNode(Frt, std::move(NewPP)));
    }
    for (auto *Inst : getPacker()->getInsts()) {
      if (Inst->getLaneOps().size() > MaxNumLanes)
        continue;
      auto NewPP = std::make_unique<PartialPack>(Inst, BB, Pkr);
      if (isPartialPackFeasible(*NewPP, Frt)) {
        Transitions.emplace_back(Factory->getNode(Frt, std::move(NewPP)));
      }
    }
  } else {
    // We are filling out a partial pack
    std::vector<Instruction *> UsableInsts = PP->getUsableInsts(Frt);

    assert(!UsableInsts.empty());

    for (auto *I : UsableInsts) {
      std::unique_ptr<PartialPack> NextPP = PP->fillOneLane(I);
      if (!isPartialPackFeasible(*NextPP, Frt)) {
        continue;
      }
      if (auto *VP = NextPP->getPack()) {
        // Finished filling out this pack; move to the next frontier.
        float Cost;
        std::unique_ptr<Frontier> NextFrt = Frt->advance(VP, Cost, TTI);
        Transitions.emplace_back(VP, Factory->getNode(std::move(NextFrt)),
                                 Cost);
      } else {
        Transitions.emplace_back(Factory->getNode(Frt, std::move(NextPP)));
      }
    }
  }
}

// Do one iteration of MCTS
void UCTSearch::run(UCTNode *Root, unsigned NumIters) {
  struct FullTransition {
    UCTNode *Parent;
    UCTNode::Transition *T;
  };

  if (Root->expanded() && Root->transitions().size() == 1)
    NumIters = 1;

  std::vector<FullTransition> Path;
  for (unsigned Iter = 0; Iter < NumIters; Iter++) {
    Path.clear();

    // ========= 1) Selection ==========
    UCTNode *CurNode = Root;

    // Traverse down to a leaf node.
    while (CurNode->expanded()) {
      auto &Transitions = CurNode->transitions();
      // Transition weight given by some prior predictor (i.e., the apprentice)
      auto TransitionWeight = CurNode->transitionWeight();
      bool HasPredictions = TransitionWeight.size() > 0;

      auto ScoreTransition = [&](unsigned i) -> float {
        auto &T = Transitions[i];
        float Score = CurNode->score(T, C);
        if (HasPredictions)
          Score += W * TransitionWeight[i] / (float)(T.visitCount() + 1);
        return Score;
      };

      UCTNode::Transition *BestT = &Transitions[0];
      float MaxUCTScore = 0;
      if (BestT->visited())
        MaxUCTScore = ScoreTransition(0);

      for (unsigned i = 0; i < Transitions.size(); i++) {
        auto &T = Transitions[i];
        if (!T.visited()) {
          BestT = &T;
          break;
        }

        float UCTScore = ScoreTransition(i);
        if (UCTScore > MaxUCTScore) {
          MaxUCTScore = UCTScore;
          BestT = &T;
        }
      }

      Path.push_back(FullTransition{CurNode, BestT});
      CurNode = BestT->Next;
    }

    float LeafCost = 0;
    // ========= 2) Expansion ==========
    if (!CurNode->isTerminal()) {
      // ======= 3) Evaluation/Simulation =======
      LeafCost = evalLeafNode(CurNode);
      if (CurNode->visitCount() >= ExpandThreshold) {
        // FIXME: make max num lanes a parameter of MCTS ctor
        CurNode->expand(Policy ? Policy->getMaxNumLanes() : 8, Factory, TTI);
        auto &Transitions = CurNode->transitions();
        // Bias future exploration on this node if there is a prior
        if (Policy && Transitions.size() > 1)
          Policy->predictAsync(CurNode);
      }
    }

    // ========= 4) Backpropagation ===========
    CurNode->update(LeafCost);
    float TotalCost = LeafCost;
    for (FullTransition &FT : make_range(Path.rbegin(), Path.rend())) {
      TotalCost += FT.T->Cost;
      FT.Parent->update(TotalCost);
      FT.T->Count += 1;
    }
  }
}

// Find the subset of `Extensions` that are compatible with the partial pack
// `PP`
static std::vector<const VectorPack *>
findCompatibleExtensions(const PartialPack &PP,
                         ArrayRef<const VectorPack *> Extensions) {
  ArrayRef<Instruction *> FilledLanes = PP.getFilledLanes();
  std::vector<const VectorPack *> CompatibleExts;
  for (auto *VP : Extensions) {
    ArrayRef<Value *> OutputLanes = VP->getOrderedValues();
    if (OutputLanes.size() != PP.getNumLanes())
      continue;

    // Check if the prefixes match
    bool Compatible = true;
    for (unsigned i = 0; i < FilledLanes.size(); i++) {
      if (FilledLanes[i] != OutputLanes[i]) {
        Compatible = false;
        break;
      }
    }
    if (Compatible)
      CompatibleExts.push_back(VP);
  }
  return CompatibleExts;
}

// Uniformly random rollout
float RolloutEvaluator::evaluate(unsigned MaxNumLanes, unsigned EnumCap,
                                 const Frontier *Frt, const PartialPack *PP,
                                 PackEnumerationCache &EnumCache, Packer *Pkr) {
  Frontier FrtScratch = *Frt;
  BasicBlock *BB = Frt->getBasicBlock();
  float Cost = 0;
  auto *TTI = Pkr->getTTI();

  // If we are still filling out a partial pack,
  // use do a random rollout to fill out the partial pack.
  if (PP) {
    std::unique_ptr<PartialPack> PPScratch;
    auto Extensions = findExtensionPacks(*Frt);
    auto CompatibleExtensions = Extensions;
    for (;;) {
      auto UsableInsts = PP->getUsableInsts(Frt);
      CompatibleExtensions =
          findCompatibleExtensions(*PP, CompatibleExtensions);
      unsigned LaneId = PP->getFilledLanes().size();
      DenseSet<Value *> ExtendingInsts;
      for (auto *VP : CompatibleExtensions)
        ExtendingInsts.insert(VP->getOrderedValues()[LaneId]);

      std::vector<std::unique_ptr<PartialPack>> NextPPs;
      for (auto *I : UsableInsts) {
        auto NextPP = PP->fillOneLane(I);
        if (isPartialPackFeasible(*NextPP, Frt)) {
          if (ExtendingInsts.count(I))
            NextPPs.push_back(std::move(NextPP));
        }
      }
      // If there's no compatible extensions then we just fill the next pack
      // randomly. Otherwise we only go with instruction that can lead to
      // extensions
      if (NextPPs.empty()) {
        for (auto *I : UsableInsts) {
          auto NextPP = PP->fillOneLane(I);
          if (isPartialPackFeasible(*NextPP, Frt)) {
            NextPPs.push_back(std::move(NextPP));
          }
        }
      }

      assert(!NextPPs.empty());
      PPScratch = std::move(NextPPs[rand_int(NextPPs.size())]);
      // PPScratch = std::move(NextPPs[0]);
      auto *VP = PPScratch->getPack();
      if (VP) {
        Cost += FrtScratch.advanceInplace(VP, TTI);
        break;
      }
      PP = PPScratch.get();
    }
  }

  // errs() << "<<<<<< unresolved packs:\n";
  // for (auto *OP : FrtScratch.getUnresolvedPacks()) {
  //  if (OP->size() != 4)
  //    continue;
  //  for (auto *V : *OP)
  //    errs() << " " << *V;
  //  errs() << '\n';
  //}

  for (;;) {
    std::vector<const VectorPack *> Extensions = findExtensionPacks(FrtScratch);

    if (!Extensions.empty()) {
      auto *VP = Extensions[rand_int(Extensions.size())];
      // auto *VP = Extensions[0];
      // errs() << "Extending with: " << *VP << '\n';
      Cost += FrtScratch.advanceInplace(VP, TTI);
    } else {
      for (auto *V : FrtScratch.usableInsts()) {
        auto *I = dyn_cast<Instruction>(V);
        if (!I)
          continue;
        // errs() << "Scalarizing " << *I << '\n';
        Cost += FrtScratch.advanceInplace(I, TTI);
        break;
      }
    }
    // errs() << "\tnew cost: "<< Cost <<'\n';
    if (FrtScratch.getUnresolvedPacks().empty() &&
        FrtScratch.numUnresolvedScalars() == 0)
      break;
  }
  // errs() << ">>>>>>>\n\n";
  return Cost;
}

class SlotSet {
  std::vector<LoadInst *> Slots;
  unsigned MinId, MaxId;
  unsigned NumElems = 0;
  unsigned HasValue = false;
public:
  LoadInst *operator[](unsigned i) const {
    return Slots[i];
  }
  bool try_insert(unsigned i, LoadInst *LI) {
    if (i >= Slots.size())
      Slots.resize(i + 1);
    if (!Slots[i] || Slots[i] == LI) {
      Slots[i] = LI;
      if (HasValue) {
        MinId = std::min(i, MinId);
        MaxId = std::max(i, MaxId);
      } else {
        MinId = MaxId = i;
        HasValue = true;
      }
      NumElems ++;
      return true;
    }
    return false;
  }

  double utilization() const {
    return (double)NumElems / (MaxId - MinId + 1);
  }

  unsigned num_elems() const {
    return NumElems;
  }

  unsigned minId() const {
    return MinId;
  }

  unsigned maxId() const {
    return MaxId;
  }
};

// Try to coalesce main pack with some other packs
static VectorPack *tryCoalesceLoads(const VectorPack *MainPack,
                                    ArrayRef<VectorPack *> OtherPacks,
                                    Packer *Pkr) {
  auto *BB = MainPack->getBasicBlock();
  auto &LayoutInfo = Pkr->getLoadInfo(BB);
  // Full, can't coalesce
  if (MainPack->getOrderedValues().size() == MainPack->getElements().count())
    return nullptr;

  auto *SomeLoad = *MainPack->elementValues().begin();
  assert(Loads[0]);
  auto *Leader = LayoutInfo.get(cast<Instruction>(SomeLoad)).Leader;
  BitVector Elements = MainPack->getElements();
  BitVector Depended = MainPack->getDepended();
  SlotSet Slots;
  for (auto *V : MainPack->elementValues()) {
    auto *LI = cast<LoadInst>(V);
    unsigned SlotId = LayoutInfo.get(LI).Id;
    Slots.try_insert(SlotId, LI);
  }

  for (auto *Other : OtherPacks) {
    auto &Info = LayoutInfo.get(cast<Instruction>(Other->getOrderedValues()[0]));
    // Cannot coalesce with loads accessing a different object
    if (Info.Leader != Leader)
      continue;
    // Cannot coalesce if not independent
    if (Depended.anyCommon(Other->getElements()) ||
        Other->getDepended().anyCommon(Elements))
      continue;

    auto Temp = Slots;
    bool Coalesced = true;
    for (auto *V : Other->elementValues()) {
      auto *LI = cast<LoadInst>(V);
      unsigned SlotId = LayoutInfo.get(LI).Id;
      // Can only coalesce if the slot if empty
      bool Ok = Temp.try_insert(SlotId, LI);;
      if (!Ok) {
        Coalesced = false;
        break;
      }
    }
    if (Coalesced && Temp.utilization() > Slots.utilization()) {
      Slots = Temp;
      Depended |= Other->getDepended();
      Elements |= Other->getElements();
    }
  }

  if (Elements == MainPack->getElements())
    return nullptr;

  std::vector<LoadInst *> Loads;
  for (unsigned i = Slots.minId(), e = Slots.maxId(); i != e; i++) {
    Loads.push_back(Slots[i]);
  }

  return Pkr->getContext(BB)->createLoadPack(Loads, Elements, Depended, Pkr->getTTI());
}


static std::vector<VectorPack *> findExtensionPacks2(const Frontier &Frt) {
  auto *Pkr = Frt.getPacker();
  auto *BB = Frt.getBasicBlock();
  auto &LDA = Pkr->getLDA(BB);
  auto *VPCtx = Pkr->getContext(BB);
  auto *TTI = Pkr->getTTI();
  auto &LoadDAG = Pkr->getLoadDAG(BB);
  auto &MM = Pkr->getMatchManager(BB);

  // Put load extensions in a separate category.
  // We don't extend with a load pack if we can extend with other arithmetic
  // packs
  std::vector<VectorPack *> LoadExtensions;

  std::vector<VectorPack *> Extensions;
  for (auto *OP : Frt.getUnresolvedPacks()) {
    ////////
    errs() << "Looking for a pack to extend:{\n";
    for (auto *V : *OP)
      if (V)
        errs() << *V << '\n';
      else
        errs() << "undef\n";
    errs() << "}\n";
    ///////
    if (!Extensions.empty())
      break;

    unsigned NumLanes = OP->size();
    BitVector Elements(VPCtx->getNumValues());
    BitVector Depended(VPCtx->getNumValues());
    bool Extensible = true;
    bool AllLoads = true;
    bool HasUndef = false;
    for (unsigned i = 0; i < NumLanes; i++) {
      auto *V = (*OP)[i];
      if (!V) {
        HasUndef = true;
        continue;
      }
      auto *I = dyn_cast<Instruction>(V);
      if (!I) {
        AllLoads = false;
        continue;
      }
      if (!I || I->getParent() != BB || !Frt.isUsable(I)) {
        Extensible = false;
        break;
      }
      unsigned InstId = VPCtx->getScalarId(I);
      if (!checkIndependence(LDA, *VPCtx, I, Elements, Depended)) {
        Extensible = false;
        break;
      }
      if (!isa<LoadInst>(I))
        AllLoads = false;
      Elements.set(InstId);
      Depended |= LDA.getDepended(I);
    }

    errs() << "Extensible? " << Extensible
      << ", AllLoads? " << AllLoads 
      << '\n';

    if (!Extensible)
      continue;

    if (AllLoads) {
      if (auto *LoadVP = findExtendingLoadPack(*OP, BB, Pkr))
        LoadExtensions.push_back(LoadVP);
      continue;
    }

    if (HasUndef)
      continue;

    for (auto *Inst : Pkr->getInsts()) {
      ArrayRef<BoundOperation> LaneOps = Inst->getLaneOps();
      if (LaneOps.size() != NumLanes)
        continue;

      std::vector<const Operation::Match *> Lanes;
      for (unsigned i = 0; i < NumLanes; i++) {
        ArrayRef<Operation::Match> Matches =
            MM.getMatchesForOutput(LaneOps[i].getOperation(), (*OP)[i]);
        if (Matches.empty())
          break;
        // FIXME: consider multiple matches for the same operation
        Lanes.push_back(&Matches[0]);
      }

      if (Lanes.size() == NumLanes) {
        Extensions.push_back(
            VPCtx->createVectorPack(Lanes, Elements, Depended, Inst, TTI));
      }
    }
  }

  if (!Extensions.empty())
    return Extensions;

  if (!LoadExtensions.empty()) {
    auto *LoadVP = LoadExtensions[0];
    if (auto *Coalesced = tryCoalesceLoads(
            LoadVP, ArrayRef<VectorPack *>(LoadExtensions).slice(1),
            Pkr)) {
      return {Coalesced, LoadVP};
    }
    return {LoadVP};
  }

  return {};
}


static VectorPack *findExtensionPack(const Frontier &Frt) {
  {
    auto Exts = findExtensionPacks2(Frt);
    if (Exts.empty())
      return nullptr;
    return Exts[0];
  }
  auto *Pkr = Frt.getPacker();
  auto *BB = Frt.getBasicBlock();
  auto &LDA = Pkr->getLDA(BB);
  auto *VPCtx = Pkr->getContext(BB);
  auto *TTI = Pkr->getTTI();
  auto &LoadDAG = Pkr->getLoadDAG(BB);
  auto &MM = Pkr->getMatchManager(BB);

  std::vector<VectorPack *> Extensions;
  for (auto *OP : Frt.getUnresolvedPacks()) {
    // errs() << "Looking for a pack to extend:{\n";
    // for (auto *V : *OP)
    //  if (V) errs() << *V << '\n';
    // errs() << "}\n";

    unsigned NumLanes = OP->size();
    BitVector Elements(VPCtx->getNumValues());
    BitVector Depended(VPCtx->getNumValues());
    bool Extensible = true;
    bool AllLoads = true;
    for (unsigned i = 0; i < NumLanes; i++) {
      auto *V = (*OP)[i];
      // TODO: support nop lane
      if (!V) {
        Extensible = false;
        break;
      }
      auto *I = dyn_cast<Instruction>(V);
      if (!I) {
        AllLoads = false;
        continue;
      }
      if (!I || I->getParent() != BB || !Frt.isUsable(I)) {
        Extensible = false;
        break;
      }
      unsigned InstId = VPCtx->getScalarId(I);
      if (!checkIndependence(LDA, *VPCtx, I, Elements, Depended)) {
        Extensible = false;
        break;
      }
      if (!isa<LoadInst>(I))
        AllLoads = false;
      Elements.set(InstId);
      Depended |= LDA.getDepended(I);
    }

    // errs() << "Extensible? " << Extensible
    //  << ", AllLoads? " << AllLoads << '\n';

    if (!Extensible)
      continue;

    if (AllLoads) {
      if (auto *LoadVP = findExtendingLoadPack(*OP, BB, Pkr))
        Extensions.push_back(LoadVP);
      continue;
    }
    for (auto *Inst : Pkr->getInsts()) {
      ArrayRef<BoundOperation> LaneOps = Inst->getLaneOps();
      if (LaneOps.size() != NumLanes)
        continue;

      std::vector<const Operation::Match *> Lanes;
      for (unsigned i = 0; i < NumLanes; i++) {
        ArrayRef<Operation::Match> Matches =
            MM.getMatchesForOutput(LaneOps[i].getOperation(), (*OP)[i]);
        if (Matches.empty())
          break;
        // FIXME: consider multiple matches for the same operation
        Lanes.push_back(&Matches[0]);
      }

      if (Lanes.size() == NumLanes) {
        Extensions.push_back(
            VPCtx->createVectorPack(Lanes, Elements, Depended, Inst, TTI));
      }
    }
  }

  if (Extensions.empty())
    return nullptr;

  // Take the extension pack with the lowest local cost
  std::sort(Extensions.begin(), Extensions.end(),
            [](const VectorPack *A, const VectorPack *B) {
              return A->getCost() < B->getCost();
            });
  return Extensions[0];
}

float estimateCost(Frontier Frt, VectorPack *VP) {
  auto *Pkr = Frt.getPacker();
  auto *BB = Frt.getBasicBlock();
  auto &LDA = Pkr->getLDA(BB);
  auto *VPCtx = Pkr->getContext(BB);
  auto *TTI = Pkr->getTTI();

  float Cost = Frt.advanceInplace(VP, TTI);
  for (;;) {
    auto *ExtVP = findExtensionPack(Frt);
    if (!ExtVP)
      break;
    Cost += Frt.advanceInplace(ExtVP, TTI);
    //errs() << "!!! Extending with: "<< *ExtVP << ", COST AFTER EXTENSION = " << Cost << '\n';
  }

  while (Frt.numUnresolvedScalars() != 0 || Frt.getUnresolvedPacks().size()) {
    for (auto *V : Frt.usableInsts()) {
      if (auto *I = dyn_cast<Instruction>(V)) {
        Cost += Frt.advanceInplace(I, TTI);
        //errs() << "!!! Scalarizing "<< *I << ", COST AFTER = " << Cost << '\n';
        break;
      }
    }
  }

  //errs() << "!!! est cost : " << Cost << " of  " << *VP << '\n';
  return Cost;
}

static float estimateAllScalarCost(const Frontier &Frt,
                                   TargetTransformInfo *TTI) {
  // errs() << "Finding vector load to extend: {\n";
  // for (auto *V : OP)
  //  if (V)
  //    errs() << "\t" << *V << '\n';
  // errs() << "}\n\n";
  auto *BB = Frt.getBasicBlock();
  float Cost = 0;
  // Pay insertion cost
  for (auto *OP : Frt.getUnresolvedPacks()) {
    auto *VecTy = getVectorType(*OP);
    for (unsigned i = 0, e = OP->size(); i != e; i++) {
      auto *V = (*OP)[i];
      if (!V)
        continue;
      auto *I = dyn_cast<Instruction>(V);
      if (!I || I->getParent() != BB || !Frt.isFree(I))
        continue;
      if (i == 0 && is_splat(*OP)) {
<<<<<<< HEAD
        Cost += TTI->getShuffleCost(TargetTransformInfo::SK_Broadcast, VecTy, 0);
        break;
      }
      Cost +=
        2 * TTI->getVectorInstrCost(Instruction::InsertElement, VecTy, i);
=======
        Cost +=
            TTI->getShuffleCost(TargetTransformInfo::SK_Broadcast, VecTy, 0);
        break;
      }
      Cost += 2*TTI->getVectorInstrCost(Instruction::InsertElement, VecTy, i);
>>>>>>> 8748cf84
    }
  }
  return Cost;
}

class DPSolver {
  struct Solution {
    float Cost;
    const VectorPack *VP;

    // Default solution is no extension
    Solution() = default;
    Solution(float Cost, VectorPack *VP) : Cost(Cost), VP(VP) {}
  };
  TargetTransformInfo *TTI;

  DenseMap<const Frontier *, Solution, FrontierHashInfo> Solutions;
  std::vector<std::unique_ptr<Frontier>> Frontiers;

  Solution solveImpl(const Frontier &Frt) {
    // Figure out the cost of not adding any extensions.
    Solution Sol;
    Sol.VP = nullptr;
    Sol.Cost = 0;
    Sol.Cost = estimateAllScalarCost(Frt, TTI);
    // auto FrtScratch = Frt;
    // while (FrtScratch.numUnresolvedScalars() != 0 ||
    // FrtScratch.getUnresolvedPacks().size()) {
    //  for (auto *V : FrtScratch.usableInsts()) {
    //    if (auto *I = dyn_cast<Instruction>(V)) {
    //      Sol.Cost += FrtScratch.advanceInplace(I, TTI);
    //      break;
    //    }
    //  }
    //}

    // Figure out the cost of adding one extension
    auto Extensions = findExtensionPacks2(Frt);
    //errs() << "NUM EXTENSIONS: " << Extensions.size() << '\n';
    for (const VectorPack *ExtVP : Extensions) {
      float LocalCost;
      auto NextFrt = Frt.advance(ExtVP, LocalCost, TTI);

      float TotalCost = solve(std::move(NextFrt)).Cost + LocalCost;
      //errs () << " EXTENDING WITH " << *ExtVP
      // << ", transition cost : " << LocalCost
      // << ", local cost : " << ExtVP->getCost()
      // << ", total cost : " << TotalCost
      // << ", num elems: " << ExtVP->getOrderedValues().size()
      // << ", best cost so far: " << Sol.Cost
      // << '\n';

      if (Sol.Cost > TotalCost) {
        Sol.Cost = TotalCost;
        Sol.VP = ExtVP;
      }
    }
    return Sol;
  }

public:
  DPSolver(TargetTransformInfo *TTI) : TTI(TTI), Solutions(1000000) {}

  Solution solve(const Frontier &Frt) {
    auto It = Solutions.find(&Frt);
    // Solved already
    if (It != Solutions.end())
      return It->second;

    auto Sol = solveImpl(Frt);
    Frontiers.push_back(std::make_unique<Frontier>(Frt));
    return Solutions[Frontiers.back().get()] = Sol;
  }

  Solution solve(std::unique_ptr<Frontier> Frt) {
    auto It = Solutions.find(Frt.get());
    // Solved already
    if (It != Solutions.end())
      return It->second;

    auto Sol = solveImpl(*Frt);
    Frontiers.push_back(std::move(Frt));
    return Solutions[Frontiers.back().get()] = Sol;
  }
};

std::vector<VectorPack *> getSeedStorePacks(const Frontier &Frt, StoreInst *SI,
                                            unsigned VL) {
  if (!Frt.isUsable(SI)) {
    return {};
  }

  auto *Pkr = Frt.getPacker();
  auto *BB = Frt.getBasicBlock();
  auto &LDA = Pkr->getLDA(BB);
  auto *VPCtx = Pkr->getContext(BB);
  auto *TTI = Pkr->getTTI();
  auto &StoreDAG = Pkr->getStoreDAG(BB);

  std::vector<VectorPack *> Seeds;

  std::function<void(std::vector<StoreInst *>, BitVector, BitVector)>
      Enumerate = [&](std::vector<StoreInst *> Stores, BitVector Elements,
                      BitVector Depended) {
        if (Stores.size() == VL) {
          Seeds.push_back(
              VPCtx->createStorePack(Stores, Elements, Depended, TTI));
          return;
        }

        auto It = StoreDAG.find(Stores.back());
        if (It == StoreDAG.end()) {
          return;
        }
        for (auto *Next : It->second) {
          auto *NextSI = cast<StoreInst>(Next);
          if (!Frt.isUsable(NextSI)) {
            continue;
          }
          if (!checkIndependence(LDA, *VPCtx, NextSI, Elements, Depended)) {
            continue;
          }
          auto StoresExt = Stores;
          auto ElementsExt = Elements;
          auto DependedExt = Depended;
          StoresExt.push_back(NextSI);
          ElementsExt.set(VPCtx->getScalarId(NextSI));
          DependedExt |= LDA.getDepended(NextSI);
          Enumerate(StoresExt, ElementsExt, DependedExt);
        }
      };

  std::vector<StoreInst *> Stores{SI};
  BitVector Elements(VPCtx->getNumValues());
  BitVector Depended(VPCtx->getNumValues());

  Elements.set(VPCtx->getScalarId(SI));
  Depended |= LDA.getDepended(SI);

  Enumerate(Stores, Elements, Depended);
  return Seeds;
}

VectorPack *getSeedStorePack(const Frontier &Frt, StoreInst *SI, unsigned VL) {
  auto Seeds = getSeedStorePacks(Frt, SI, VL);
  if (Seeds.empty())
    return nullptr;
  return Seeds[0];
}

float optimizeBottomUp(VectorPackSet &Packs, Packer *Pkr, BasicBlock *BB) {
  Frontier Frt(BB, Pkr);
  auto &StoreDAG = Pkr->getStoreDAG(BB);

  DenseMap<Instruction *, unsigned> StoreChainLen;
  std::function<unsigned(Instruction *)> GetChainLen =
      [&](Instruction *I) -> unsigned {
    if (StoreChainLen.count(I))
      return StoreChainLen[I];
    auto It = StoreDAG.find(I);
    if (It == StoreDAG.end())
      return StoreChainLen[I] = 1;
    unsigned MaxLen = 0;
    for (auto *Next : It->second) {
      MaxLen = std::max<unsigned>(MaxLen, GetChainLen(Next));
    }
    return StoreChainLen[I] = MaxLen + 1;
  };

  std::vector<StoreInst *> Stores;
  for (auto &StoreAndNext : StoreDAG)
    Stores.push_back(cast<StoreInst>(StoreAndNext.first));

  // Sort stores by store chain length
  std::sort(Stores.begin(), Stores.end(), [&](StoreInst *A, StoreInst *B) {
    return GetChainLen(A) > GetChainLen(B);
  });

  auto *TTI = Pkr->getTTI();

  DPSolver Solver(TTI);

  std::vector<unsigned> VL{64, 32, 16, 8, 4, 2};
  float Cost = 0;
  float BestEst = 0;

  for (unsigned i : VL) {
    for (auto *SI : Stores) {
      auto *SeedVP = getSeedStorePack(Frt, SI, i);
      if (SeedVP) {
#if 0
        float Est = estimateCost(Frt, SeedVP);
#else
        float LocalCost;
        auto Sol = Solver.solve(Frt.advance(SeedVP, LocalCost, TTI));
        float Est = LocalCost + Sol.Cost;
#endif
<<<<<<< HEAD

        errs() << "Estimated cost of " << *SeedVP << Est << '\n';
        if (Est < BestEst) {
          //Cost += Frt.advanceInplace(SeedVP, TTI);
          //Packs.tryAdd(SeedVP);
          //BestEst = Est;
          
=======
      //  errs() << "Estimated cost of " << *SeedVP
      //    <<  " is " << Est
      //    << ", local cost: " << LocalCost
      //    <<", trans cost: "<< Sol.Cost
      //    << '\n';
        if (Est < BestEst) {
#if 0
           Cost += Frt.advanceInplace(SeedVP, TTI);
           Packs.tryAdd(SeedVP);
           BestEst = Est;

#else
>>>>>>> 8748cf84
          //////////////
          Cost += Frt.advanceInplace(SeedVP, TTI);
          Packs.tryAdd(SeedVP);
          while (auto *ExtVP = Solver.solve(Frt).VP) {
<<<<<<< HEAD
=======
    //errs() << "!!! Adding : " << *ExtVP << '\n';
    //errs() << "\t updated cost: " << Cost << '\n';
>>>>>>> 8748cf84
            Cost += Frt.advanceInplace(ExtVP, TTI);
            Packs.tryAdd(ExtVP);
          }
          BestEst = estimateAllScalarCost(Frt, TTI);
          /////////////
<<<<<<< HEAD
=======
#endif
>>>>>>> 8748cf84
        }
      }
    }
  }
  for (;;) {
#if 0
    auto *ExtVP = findExtensionPack(Frt);
#else
    auto *ExtVP = Solver.solve(Frt).VP;
#endif

    if (!ExtVP)
      break;
    Cost += Frt.advanceInplace(ExtVP, TTI);
    //errs() << "!!! Adding : " << *ExtVP << '\n';
    //errs() << "\t updated cost: " << Cost << '\n';
    Packs.tryAdd(ExtVP);
  }

  while (Frt.numUnresolvedScalars() != 0 || Frt.getUnresolvedPacks().size()) {
    for (auto *V : Frt.usableInsts()) {
      if (auto *I = dyn_cast<Instruction>(V)) {
        // errs() << "!!! scalarizing: " << *I << '\n';
        Cost += Frt.advanceInplace(I, TTI);
        // errs() << "\t updated cost: " << Cost << '\n';
        break;
      }
    }
  }

  return Cost;
}<|MERGE_RESOLUTION|>--- conflicted
+++ resolved
@@ -1205,19 +1205,11 @@
       if (!I || I->getParent() != BB || !Frt.isFree(I))
         continue;
       if (i == 0 && is_splat(*OP)) {
-<<<<<<< HEAD
-        Cost += TTI->getShuffleCost(TargetTransformInfo::SK_Broadcast, VecTy, 0);
-        break;
-      }
-      Cost +=
-        2 * TTI->getVectorInstrCost(Instruction::InsertElement, VecTy, i);
-=======
         Cost +=
             TTI->getShuffleCost(TargetTransformInfo::SK_Broadcast, VecTy, 0);
         break;
       }
       Cost += 2*TTI->getVectorInstrCost(Instruction::InsertElement, VecTy, i);
->>>>>>> 8748cf84
     }
   }
   return Cost;
@@ -1415,15 +1407,6 @@
         auto Sol = Solver.solve(Frt.advance(SeedVP, LocalCost, TTI));
         float Est = LocalCost + Sol.Cost;
 #endif
-<<<<<<< HEAD
-
-        errs() << "Estimated cost of " << *SeedVP << Est << '\n';
-        if (Est < BestEst) {
-          //Cost += Frt.advanceInplace(SeedVP, TTI);
-          //Packs.tryAdd(SeedVP);
-          //BestEst = Est;
-          
-=======
       //  errs() << "Estimated cost of " << *SeedVP
       //    <<  " is " << Est
       //    << ", local cost: " << LocalCost
@@ -1436,25 +1419,18 @@
            BestEst = Est;
 
 #else
->>>>>>> 8748cf84
           //////////////
           Cost += Frt.advanceInplace(SeedVP, TTI);
           Packs.tryAdd(SeedVP);
           while (auto *ExtVP = Solver.solve(Frt).VP) {
-<<<<<<< HEAD
-=======
     //errs() << "!!! Adding : " << *ExtVP << '\n';
     //errs() << "\t updated cost: " << Cost << '\n';
->>>>>>> 8748cf84
             Cost += Frt.advanceInplace(ExtVP, TTI);
             Packs.tryAdd(ExtVP);
           }
           BestEst = estimateAllScalarCost(Frt, TTI);
           /////////////
-<<<<<<< HEAD
-=======
 #endif
->>>>>>> 8748cf84
         }
       }
     }
