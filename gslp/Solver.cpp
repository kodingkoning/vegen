--- conflicted
+++ resolved
@@ -1098,19 +1098,12 @@
 
   std::vector<unsigned> VL{64, 32, 16, 8, 4, 2};
   // std::vector<unsigned> VL{16, 8, 4, 2};
-<<<<<<< HEAD
-  //VL = {16};
-  //VL = {8};
-  //VL = {4};
-  //VL = {64};
-=======
   // VL = {8};
   // VL = {4};
   // VL = {64};
   VL = { 64 };
   VL = {8};
   VL = {16};
->>>>>>> 1316a7d2
   float Cost = 0;
   float BestEst = 0;
 
@@ -1119,17 +1112,9 @@
     for (auto *SI : Stores) {
       auto *SeedVP = getSeedStorePack(Frt, SI, i);
       if (SeedVP) {
-<<<<<<< HEAD
-        //Cost += Frt.advanceInplace(SeedVP, TTI);
-        ////auto *OP = Frt.getUnresolvedPacks()[0];
-        ////Cost += Frt.advanceInplace(ShuffleTask(&UnpackHiLo, {OP}, &Frt), TTI);
-        //Packs.tryAdd(SeedVP);
-        //continue;
-=======
         Cost += Frt.advanceInplace(SeedVP, TTI);
         Packs.tryAdd(SeedVP);
         continue;
->>>>>>> 1316a7d2
 #if 0
           float Est = estimateCost(Frt, SeedVP);
 #else
