--- conflicted
+++ resolved
@@ -9,7 +9,6 @@
 #include "llvm/Analysis/LoopInfo.h"
 #include "llvm/Analysis/PostDominators.h"
 #include "llvm/Analysis/ScalarEvolution.h"
-#include "llvm/Analysis/LazyValueInfo.h"
 #include "llvm/Analysis/ScopedNoAliasAA.h"
 #include "llvm/Analysis/TypeBasedAliasAnalysis.h"
 #include "llvm/IR/Dominators.h"
@@ -101,12 +100,8 @@
 
       if (DoFusion) {
         for (unsigned i = 1; i < Loops.size(); i++) {
-<<<<<<< HEAD
-          if (Loop *Fused = fuseLoops(Loops[0], Loops[i], LI, DT, PDT, SE, DI, &LVI))
-=======
           if (Loop *Fused =
                   fuseLoops(Loops[0], Loops[i], LI, DT, PDT, SE, DI, &LVI))
->>>>>>> 3d0fcf48
             Loops[0] = Fused;
           else
             llvm_unreachable("failed to fuse fusable loops");
