--- conflicted
+++ resolved
@@ -16,11 +16,7 @@
                     llvm::DominatorTree &, llvm::PostDominatorTree &);
 llvm::Loop *fuseLoops(llvm::Loop *, llvm::Loop *, llvm::LoopInfo &,
                       llvm::DominatorTree &, llvm::PostDominatorTree &,
-<<<<<<< HEAD
-                      llvm::ScalarEvolution &, llvm::DependenceInfo &, llvm::LazyValueInfo *LVI=nullptr);
-=======
                       llvm::ScalarEvolution &, llvm::DependenceInfo &,
                       llvm::LazyValueInfo *LVI = nullptr);
->>>>>>> 3d0fcf48
 
 #endif //  LOOP_FUSION_H