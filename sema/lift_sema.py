--- conflicted
+++ resolved
@@ -867,14 +867,10 @@
   debug = '_mm256_andnot_pd'
   debug = '_mm_packs_epi32'
   debug = '_mm256_min_epu16'
-<<<<<<< HEAD
   debug = '_mm256_mulhi_epi16'
   debug = '_mm_sad_epu8'
   debug = '_mm256_cvtepu8_epi64'
   debug = None
-=======
-  debug = '_mm256_min_ps'
->>>>>>> c0f1652c
   if debug:
     translator = Translator()
     y = semas[debug][1][0]
