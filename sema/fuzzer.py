--- conflicted
+++ resolved
@@ -520,16 +520,11 @@
 </intrinsic>
 '''
   sema = '''
-<<<<<<< HEAD
 <intrinsic tech="AVX-512" name="_mm_dpwssds_epi32">
-=======
-<intrinsic tech="AVX-512" name="_mm256_dpwssds_epi32">
->>>>>>> 3787c985
 	<type>Integer</type>
 	<CPUID>AVX512_VNNI</CPUID>
 	<CPUID>AVX512VL</CPUID>
 	<category>Arithmetic</category>
-<<<<<<< HEAD
 	<return type="__m128i" varname="dst" etype="SI32"/>
 	<parameter type="__m128i" varname="src" etype="SI32"/>
 	<parameter type="__m128i" varname="a" etype="SI16"/>
@@ -560,28 +555,11 @@
 FOR j := 0 to 7
 	i := j*16
 	dst[i+15:i] := Saturate16( a[i+15:i+8]*b[i+15:i+8] + a[i+7:i]*b[i+7:i] )
-=======
-	<return type="__m256i" varname="dst" etype="SI32"/>
-	<parameter type="__m256i" varname="src" etype="SI32"/>
-	<parameter type="__m256i" varname="a" etype="SI16"/>
-	<parameter type="__m256i" varname="b" etype="SI16"/>
-	<description>Multiply groups of 2 adjacent pairs of signed 16-bit integers in "a" with corresponding 16-bit integers in "b", producing 2 intermediate signed 32-bit results. Sum these 2 results with the corresponding 32-bit integer in "src" using signed saturation, and store the packed 32-bit results in "dst".</description>
-	<operation>
-FOR j := 0 to 7
-	tmp1.dword := SignExtend32(a.word[2*j]) * SignExtend32(b.word[2*j])
-	tmp2.dword := SignExtend32(a.word[2*j+1]) * SignExtend32(b.word[2*j+1])
-	dst.dword[j] := Saturate32(src.dword[j] + tmp1 + tmp2)
->>>>>>> 3787c985
 ENDFOR
 dst[MAX:256] := 0
 	</operation>
-<<<<<<< HEAD
 	<instruction name="PMADDUBSW" form="xmm, xmm" xed="PMADDUBSW_XMMdq_XMMdq"/>
 	<header>tmmintrin.h</header>
-=======
-	<instruction name="VPDPWSSDS" form="ymm, ymm, ymm" xed="VPDPWSSDS_YMMi32_MASKmskw_YMMi16_YMMu32_AVX512"/>
-	<header>immintrin.h</header>
->>>>>>> 3787c985
 </intrinsic>
   '''
   intrin_node = ET.fromstring(sema)
