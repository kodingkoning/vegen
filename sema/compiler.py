--- conflicted
+++ resolved
@@ -1030,7 +1030,6 @@
 
   import xml.etree.ElementTree as ET
   sema = '''
-<<<<<<< HEAD
 <intrinsic tech="SSE2" vexEq="TRUE" name="_mm_sad_epu8">
 	<type>Integer</type>
 	<CPUID>SSE2</CPUID>
@@ -1050,29 +1049,10 @@
 	dst[i+15:i] := tmp[i+7:i] + tmp[i+15:i+8] + tmp[i+23:i+16] + tmp[i+31:i+24] + \
 	               tmp[i+39:i+32] + tmp[i+47:i+40] + tmp[i+55:i+48] + tmp[i+63:i+56]
 	dst[i+63:i+16] := 0
-=======
-<intrinsic tech="AVX" name="_mm256_min_ps">
-	<type>Floating Point</type>
-	<CPUID>AVX</CPUID>
-	<category>Special Math Functions</category>
-	<return type="__m256" varname="dst" etype="FP32"/>
-	<parameter type="__m256" varname="a" etype="FP32"/>
-	<parameter type="__m256" varname="b" etype="FP32"/>
-	<description>Compare packed single-precision (32-bit) floating-point elements in "a" and "b", and store packed minimum values in "dst".</description>
-	<operation>
-FOR j := 0 to 7
-	i := j*32
-	dst[i+31:i] := MIN(a[i+31:i], b[i+31:i])
->>>>>>> c0f1652c
 ENDFOR
 	</operation>
-<<<<<<< HEAD
 	<instruction name="PSADBW" form="xmm, xmm" xed="PSADBW_XMMdq_XMMdq"/>
 	<header>emmintrin.h</header>
-=======
-	<instruction name="VMINPS" form="ymm, ymm, ymm" xed="VMINPS_YMMqq_YMMqq_YMMqq"/>
-	<header>immintrin.h</header>
->>>>>>> c0f1652c
 </intrinsic>
   '''
   intrin_node = ET.fromstring(sema)
